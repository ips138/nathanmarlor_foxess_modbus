"""Modbus controller"""
import logging
import re
import threading
from contextlib import contextmanager
from datetime import datetime
from datetime import timedelta
from typing import Any
from typing import Iterable
from typing import Iterator

from homeassistant.components.logbook import async_log_entry
from homeassistant.core import HomeAssistant
from homeassistant.helpers.event import async_track_time_interval
from pymodbus.exceptions import ConnectionException

from .client.modbus_client import ModbusClient
from .client.modbus_client import ModbusClientFailedError
from .common.entity_controller import EntityController
from .common.entity_controller import EntityRemoteControlManager
from .common.entity_controller import ModbusControllerEntity
from .common.exceptions import AutoconnectFailedError
from .common.exceptions import UnsupportedInverterError
from .common.register_type import RegisterType
from .common.unload_controller import UnloadController
from .const import DOMAIN
from .const import FRIENDLY_NAME
from .const import MAX_READ
from .inverter_profiles import INVERTER_PROFILES
from .inverter_profiles import InverterModelConnectionTypeProfile
from .remote_control_manager import RemoteControlManager

_LOGGER = logging.getLogger(__name__)

# How many failed polls before we mark sensors as Unavailable
_NUM_FAILED_POLLS_FOR_DISCONNECTION = 5

_MODEL_START_ADDRESS = 30000
_MODEL_LENGTH = 15

_INT16_MIN = -32768
_UINT16_MAX = 65535


@contextmanager
def _acquire_nonblocking(lock: threading.Lock) -> Iterator[bool]:
    locked = lock.acquire(False)
    try:
        yield locked
    finally:
        if locked:
            lock.release()


class ModbusController(EntityController, UnloadController):
    """Class to manage forecast retrieval"""

    def __init__(
        self,
        hass: HomeAssistant,
        client: ModbusClient,
        connection_type_profile: InverterModelConnectionTypeProfile,
        inverter_details: dict[str, Any],
        slave: int,
        poll_rate: int,
        max_read: int,
    ) -> None:
        """Init"""
        self._hass = hass
        self._update_listeners: set[ModbusControllerEntity] = set()
        self._data: dict[int, int | None] = {}
        self._client = client
        self._connection_type_profile = connection_type_profile
        self.inverter_details = inverter_details
        self.charge_periods = connection_type_profile.create_charge_periods(hass, inverter_details)
        self._slave = slave
        self._poll_rate = poll_rate
        self._max_read = max_read
        self._refresh_lock = threading.Lock()
        self._num_failed_poll_attempts = 0
        self._is_connected = True  # Start off assuming we can connect
        self._current_connection_error: str | None = None

        # Setup mixins
        EntityController.__init__(self)
        UnloadController.__init__(self)

        # This will call back into us to register its addresses
        remote_control_config = connection_type_profile.create_remote_control_config(hass, inverter_details)
        if remote_control_config is not None:
            self._remote_control_manager = RemoteControlManager(self, remote_control_config, poll_rate)

        if self._hass is not None:
            refresh = async_track_time_interval(
                self._hass,
                self._refresh,
                timedelta(seconds=self._poll_rate),
            )

            self._unload_listeners.append(refresh)

    @property
    def is_connected(self) -> bool:
        return self._is_connected

    @property
<<<<<<< HEAD
    def remote_control_manager(self) -> EntityRemoteControlManager | None:
        return self._remote_control_manager

    def read(self, address: int, *, signed: bool) -> int | None:
=======
    def current_connection_error(self) -> str | None:
        return self._current_connection_error

    def read(self, address: int) -> int | None:
>>>>>>> a3b48edf
        """Modbus status"""
        value = self._data.get(address)
        if signed and value is not None:
            sign_bit = 1 << (16 - 1)
            value = (value & (sign_bit - 1)) - (value & sign_bit)
        return value

    async def write_register(self, address: int, value: int) -> None:
        await self.write_registers(address, [value])

    async def write_registers(self, start_address: int, values: list[int]) -> None:
        """Write multiple registers"""
        _LOGGER.debug(
            "Writing registers for %s %s: (%s, %s)",
            self._client,
            self._slave,
            start_address,
            values,
        )
        try:
            for i, value in enumerate(values):
                value = int(value)  # Ensure that we've been given an int
                if not (_INT16_MIN <= value <= _UINT16_MAX):
                    raise ValueError(f"Value {value} must be between {_INT16_MIN} and {_UINT16_MAX}")
                # pymodbus doesn't like negative values
                if value < 0:
                    value = _UINT16_MAX + value + 1
                values[i] = value

            await self._client.write_registers(start_address, values, self._slave)

            changed_addresses = set()
            for i, value in enumerate(values):
                address = start_address + i
                # Only store the result of the write if it's a register we care about ourselves
                if self._data.get(address, value) != value:
                    self._data[address] = value
                    changed_addresses.add(address)
            self._notify_update(changed_addresses)
        except Exception as ex:
            # Failed writes are always bad
            _LOGGER.error("Failed to write registers", exc_info=True)
            raise ex

    async def _refresh(self, _time: datetime) -> None:
        """Refresh modbus data"""
        # Make sure that we don't do two refreshes at the same time, if one is too slow
        with _acquire_nonblocking(self._refresh_lock) as acquired:
            if not acquired:
                _LOGGER.warning(
                    "Aborting refresh of %s %s as a previous refresh is still in progress. Is your poll rate '%s' too "
                    "high?",
                    self._client,
                    self._slave,
                    self._poll_rate,
                )
                return

            # List of (start address, [read values starting at that address])
            read_values: list[tuple[int, list[int]]] = []
            exception: Exception | None = None
            try:
                for (
                    start_address,
                    num_reads,
                ) in self._create_read_ranges(self._max_read):
                    _LOGGER.debug(
                        "Reading addresses on %s %s: (%s, %s)",
                        self._client,
                        self._slave,
                        start_address,
                        num_reads,
                    )
                    reads = await self._client.read_registers(
                        start_address,
                        num_reads,
                        self._connection_type_profile.register_type,
                        self._slave,
                    )
                    read_values.append((start_address, reads))

                # If we made it to here, then all reads succeeded. Write them to _data and notify the sensors.
                # This avoids recording reads if poll failed partway through (ensuring that we don't record potentially
                # inconsistent data)
                changed_addresses = set()
                for start_address, reads in read_values:
                    for i, value in enumerate(reads):
                        address = start_address + i
                        # We might be reading a register we don't care about (for efficiency). Discard it if so
                        if self._data.get(address, value) != value:
                            changed_addresses.add(address)
                            self._data[address] = value

                _LOGGER.debug(
                    "Refresh of %s %s complete - notifying sensors: %s",
                    self._client,
                    self._slave,
                    changed_addresses,
                )
                self._notify_update(changed_addresses)
            except ConnectionException as ex:
                exception = ex
                _LOGGER.debug(
                    "Failed to connect to %s %s: %s",
                    self._client,
                    self._slave,
                    ex,
                )
            except ModbusClientFailedError as ex:
                exception = ex
                _LOGGER.debug(
                    "Modbus error when polling %s %s: %s",
                    self._client,
                    self._slave,
                    ex.response,
                )
            except Exception as ex:
                exception = ex
                _LOGGER.warning(
                    "General exception when polling %s %s: %s",
                    self._client,
                    self._slave,
                    repr(ex),
                    exc_info=True,
                )

            # Do this after recording new values in _data. That way the sensors show the new values when they
            # become available after a disconnection
            if exception is None:
                self._num_failed_poll_attempts = 0
                if not self._is_connected:
                    _LOGGER.info(
                        "%s %s - poll succeeded: now connected",
                        self._client,
                        self._slave,
                    )
                    self._is_connected = True
<<<<<<< HEAD
                    await self._notify_is_connected_changed(is_connected=True)
=======
                    self._current_connection_error = None
                    self._log_message("Connection restored")
                    self._notify_is_connected_changed()
>>>>>>> a3b48edf
            elif self._is_connected:
                self._num_failed_poll_attempts += 1
                if self._num_failed_poll_attempts >= _NUM_FAILED_POLLS_FOR_DISCONNECTION:
                    _LOGGER.warning(
                        "%s %s - %s failed poll attempts: now not connected. Last error: %s",
                        self._client,
                        self._slave,
                        self._num_failed_poll_attempts,
                        exception,
                    )
                    self._is_connected = False
<<<<<<< HEAD
                    await self._notify_is_connected_changed(is_connected=False)

        if self._remote_control_manager is not None:
            await self._remote_control_manager.poll_complete_callback()
=======
                    self._current_connection_error = str(exception)
                    self._log_message(f"Connection error: {exception}")
                    self._notify_is_connected_changed()
>>>>>>> a3b48edf

    def _log_message(self, message: str) -> None:
        friendly_name = self.inverter_details[FRIENDLY_NAME]
        if friendly_name:
            name = f"FoxESS - Modbus ({friendly_name})"
        else:
            name = "FoxESS - Modbus"
        async_log_entry(self._hass, name=name, message=message, domain=DOMAIN)

    def _create_read_ranges(self, max_read: int) -> Iterable[tuple[int, int]]:
        """
        Generates a set of read ranges to cover the addresses of all registers on this inverter,
        respecting the maxumum number of registers to read at a time

        :returns: Sequence of tuples of (start_address, num_registers_to_read)
        """

        # The idea here is that read operations are expensive (there seems to be a large round-trip time at least
        # with the W610), but reading additional unneeded registers is relatively cheap (probably < 1ms).

        # To give some intuition, here are some examples of the groupings we want to achieve, assuming max_read = 5
        # 1,2 / 4,5 -> 1,2,3,4,5 (i.e. to read the registers 1, 2, 4 and 5, we'll do a single read spanning 1-5)
        # 1,2 / 5,6,7,8 -> 1,2 / 5,6,7,8
        # 1,2 / 5,6,7,8,9 -> 1,2 / 5,6,7,8,9
        # 1,2 / 5,6,7,8,9,10 -> 1,2,3,4,5 / 6,7,8,9,10
        # 1,2,3 / 5,6,7 / 9,10 -> 1,2,3,4,5 / 6,7,8,9,10

        # The problem as a whole looks like it's NP-hard (although I can't find a name for it).
        # We're therefore going to use a fairly simple algorithm which just makes each read as large as it can be.

        start_address: int | None = None
        read_size = 0
        # TODO: Do we want to cache the result of this?
        for address in sorted(self._data.keys()):
            # This register must be read in a single individual read. Yield any ranges we've found so far,
            # and yield just this register on its own
            if self._connection_type_profile.is_individual_read(address):
                if start_address is not None:
                    yield (start_address, read_size)
                    start_address, read_size = None, 0
                yield (address, 1)
            elif start_address is None:
                start_address, read_size = address, 1
            # If we're just increasing the previous read size by 1, then don't test whether we're extending
            # the read over an invalid range (as we assume that registers we're reading to read won't be
            # inside invalid ranges, tested in __init__). This also assumes that read_size != max_read here.
            elif address == start_address + 1 or (
                address <= start_address + max_read - 1
                and not self._connection_type_profile.overlaps_invalid_range(start_address, address - 1)
            ):
                # There's a previous read which we can extend
                read_size = address - start_address + 1
            else:
                # There's a previous read, and we can't extend it to cover this address
                yield (start_address, read_size)
                start_address, read_size = address, 1

            if read_size == max_read:
                # (can't get here if start_address is None, as read_size would be 0
                yield (start_address, read_size)  # type: ignore
                start_address, read_size = None, 0

        if start_address is not None:
            yield (start_address, read_size)

    def register_modbus_entity(self, listener: ModbusControllerEntity) -> None:
        self._update_listeners.add(listener)
        for address in listener.addresses:
            assert not self._connection_type_profile.overlaps_invalid_range(address, address), (
                f"Entity {listener} address {address} overlaps an invalid range in "
                f"{self._connection_type_profile.special_registers.invalid_register_ranges}"
            )
            if address not in self._data:
                self._data[address] = None

    def remove_modbus_entity(self, listener: ModbusControllerEntity) -> None:
        self._update_listeners.discard(listener)
        # If this was the only entity listening on this address, remove it from self._data
        other_addresses = {address for entity in self._update_listeners for address in entity.addresses}
        for address in listener.addresses:
            if address not in other_addresses and address in self._data:
                del self._data[address]

    def _notify_update(self, changed_addresses: set[int]) -> None:
        """Notify listeners"""
        for listener in self._update_listeners:
            listener.update_callback(changed_addresses)

    async def _notify_is_connected_changed(self, is_connected: bool) -> None:
        """Notify listeners that the availability states of the inverter changed"""
        for listener in self._update_listeners:
            listener.is_connected_changed_callback()

        if is_connected and self._remote_control_manager is not None:
            await self._remote_control_manager.became_connected_callback()

    @staticmethod
    async def autodetect(client: ModbusClient, slave: int, adapter_config: dict[str, Any]) -> tuple[str, str]:
        """
        Attempts to auto-detect the inverter type at the other end of the given connection

        :returns: Tuple of (inverter type name e.g. "H1", inverter full name e.g. "H1-3.7-E")
        """
        # Annoyingly pymodbus logs the important stuff to its logger, and doesn't add that info to the exceptions it
        # throws
        spy_handler = _SpyHandler()
        pymodbus_logger = logging.getLogger("pymodbus")

        try:
            pymodbus_logger.addHandler(spy_handler)

            # All known inverter types expose the model number at holding register 30000 onwards.
            # (The H1 series additional expose some model info in input registers))
            # Holding registers 30000-300015 seem to be all used for the model, with registers
            # after the model containing 32 (an ascii space) or 0. Input registers 10008 onwards
            # are for the serial number (and there doesn't seem to be enough space to hold all models!)
            # The H3 starts the model number with a space, annoyingly.
            result: list[int] = []
            start_address = _MODEL_START_ADDRESS
            while len(result) < _MODEL_LENGTH:
                result.extend(
                    await client.read_registers(
                        start_address,
                        min(adapter_config[MAX_READ], _MODEL_LENGTH - len(result)),
                        RegisterType.HOLDING,
                        slave,
                    )
                )
                start_address += adapter_config[MAX_READ]

            # Stop as soon as we find something non-printable-ASCII
            full_model = ""
            for char in result:
                if 0x20 <= char < 0x7F:
                    full_model += chr(char)
                else:
                    break
            # Take off tailing spaces and H3's leading space
            full_model = full_model.strip()
            for model in INVERTER_PROFILES.values():
                if re.match(model.model_pattern, full_model):
                    _LOGGER.info("Autodetected inverter as '%s' (%s)", model.model, full_model)
                    return model.model, full_model

            # We've read the model type, but been unable to match it against a supported model
            _LOGGER.error("Did not recognise inverter model '%s' (%s)", full_model, result)
            raise UnsupportedInverterError(full_model)
        except Exception as ex:
            _LOGGER.error("Autodetect: failed to connect to (%s)", client, exc_info=True)
            raise AutoconnectFailedError(spy_handler.records) from ex
        finally:
            pymodbus_logger.removeHandler(spy_handler)
            await client.close()


class _SpyHandler(logging.Handler):
    def __init__(self) -> None:
        super().__init__(level=logging.ERROR)
        self.records: list[logging.LogRecord] = []

    def emit(self, record: logging.LogRecord) -> None:
        self.records.append(record)<|MERGE_RESOLUTION|>--- conflicted
+++ resolved
@@ -104,17 +104,14 @@
         return self._is_connected
 
     @property
-<<<<<<< HEAD
+    def current_connection_error(self) -> str | None:
+        return self._current_connection_error
+
+    @property
     def remote_control_manager(self) -> EntityRemoteControlManager | None:
         return self._remote_control_manager
 
     def read(self, address: int, *, signed: bool) -> int | None:
-=======
-    def current_connection_error(self) -> str | None:
-        return self._current_connection_error
-
-    def read(self, address: int) -> int | None:
->>>>>>> a3b48edf
         """Modbus status"""
         value = self._data.get(address)
         if signed and value is not None:
@@ -252,13 +249,9 @@
                         self._slave,
                     )
                     self._is_connected = True
-<<<<<<< HEAD
-                    await self._notify_is_connected_changed(is_connected=True)
-=======
                     self._current_connection_error = None
                     self._log_message("Connection restored")
-                    self._notify_is_connected_changed()
->>>>>>> a3b48edf
+                    await self._notify_is_connected_changed(is_connected=True)
             elif self._is_connected:
                 self._num_failed_poll_attempts += 1
                 if self._num_failed_poll_attempts >= _NUM_FAILED_POLLS_FOR_DISCONNECTION:
@@ -270,16 +263,12 @@
                         exception,
                     )
                     self._is_connected = False
-<<<<<<< HEAD
+                    self._current_connection_error = str(exception)
+                    self._log_message(f"Connection error: {exception}")
                     await self._notify_is_connected_changed(is_connected=False)
 
         if self._remote_control_manager is not None:
             await self._remote_control_manager.poll_complete_callback()
-=======
-                    self._current_connection_error = str(exception)
-                    self._log_message(f"Connection error: {exception}")
-                    self._notify_is_connected_changed()
->>>>>>> a3b48edf
 
     def _log_message(self, message: str) -> None:
         friendly_name = self.inverter_details[FRIENDLY_NAME]
